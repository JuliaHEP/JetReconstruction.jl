# Use these constants whenever we need to set a large value for the distance or metric distance
const large_distance = 16.0 # = 4^2
const large_dij = 1.0e6

"""
    angular_distance(eereco, i, j) -> Float64

Calculate the angular distance between two jets `i` and `j` using the formula
``1 - cos(θ_{ij})``.

# Arguments
- `eereco`: The array of `EERecoJet` objects.
- `i`: The first jet.
- `j`: The second jet.

# Returns
- `Float64`: The angular distance between `i` and `j`, which is ``1 -
  cos\theta``.
"""
@inline function angular_distance(eereco, i, j)
    @inbounds @muladd 1.0 - eereco[i].nx * eereco[j].nx - eereco[i].ny * eereco[j].ny -
                      eereco[i].nz * eereco[j].nz
end

"""
    valencia_distance(eereco, i, j, R) -> Float64

Calculate the Valencia distance between two jets `i` and `j` as
``min(E_i^{2β}, E_j^{2β}) * 2 * (1 - cos(θ_{ij})) / R²``.

# Arguments
- `eereco`: The array of `EERecoJet` objects.
- `i`: The first jet.
- `j`: The second jet.
- `R`: The jet radius parameter.

# Returns
- `Float64`: The Valencia distance between `i` and `j`.
"""
Base.@propagate_inbounds function valencia_distance(eereco, i, j, R)
    angular_dist = angular_distance(eereco, i, j)
    # Valencia dij : min(E_i^{2β}, E_j^{2β}) * 2 * (1 - cos θ) / R²
    # Note that β plays the role of p in other algorithms, so E2p can be used.
    min(eereco[i].E2p, eereco[j].E2p) * 2 * angular_dist / (R * R)
end

"""
    valencia_beam_distance(eereco, i, γ) -> Float64

Calculate the Valencia beam distance for jet `i` using the formula
``E_i^{2β} * sin(θ_i)^{2γ}``, where `sin(θ_i) = pt / sqrt(pt^2 + pz^2)`.
This matches the FastJet contrib::ValenciaPlugin implementation.

# Arguments
- `eereco`: The array of `EERecoJet` objects.
- `i`: The jet index.
- `γ`: The angular exponent parameter used in the Valencia beam distance.

# Returns
- `Float64`: The Valencia beam distance for jet `i`.

# Details
The Valencia beam distance is used in the Valencia jet algorithm for e⁺e⁻ collisions.
It generalizes the beam distance by including an angular exponent γ, allowing for
flexible jet finding. The formula is:

    d_beam = E_i^{2β} * [pt / sqrt(pt^2 + pz^2)]^{2γ}

where β is the energy exponent (typically set via the algorithm parameters).
"""
@inline function valencia_beam_distance(eereco, i, γ, β)
    # Since nx, ny, nz are normalized direction vectors (px/E, py/E, pz/E),
    # sin(θ) = pt/sqrt(pt^2 + pz^2) = sqrt(nx^2 + ny^2)
    nx = eereco[i].nx
    ny = eereco[i].ny
    sin_theta = sqrt(nx^2 + ny^2)
    two_gamma = 2 * γ
    @inbounds eereco[i].E2p * sin_theta^(two_gamma)
end

"""
    dij_dist(eereco, i, j, dij_factor, algorithm = JetAlgorithm.Durham, R = 4.0)

Calculate the dij distance between two ``e^+e^-``jets.

# Arguments
- `eereco`: The array of `EERecoJet` objects.
- `i`: The first jet.
- `j`: The second jet.
- `dij_factor`: The scaling factor to multiply the dij distance by.
- `algorithm`: The jet algorithm being used.
- `R`: the radius or resolution parameter 

# Returns
- The dij distance between `i` and `j`.
"""
@inline function dij_dist(eereco, i, j, dij_factor, algorithm = JetAlgorithm.Durham,
                          R = 4.0)
    # Calculate the dij distance for jet i from jet j
    j == 0 && return large_dij

    if algorithm == JetAlgorithm.Valencia
        @inbounds valencia_distance(eereco, i, j, R)
    else
        @inbounds min(eereco[i].E2p, eereco[j].E2p) * dij_factor * eereco[i].nndist
    end
end

function get_angular_nearest_neighbours!(eereco, algorithm, dij_factor, p, γ = 1.0, R = 4.0)
    # Get the initial nearest neighbours for each jet
    N = length(eereco)
    # this_dist_vector = Vector{Float64}(undef, N)
    # Nearest neighbour geometric distance
    @inbounds for i in 1:N
        # TODO: Replace the 'j' loop with a vectorised operation over the appropriate array elements?
        # this_dist_vector .= 1.0 .- eereco.nx[i:N] .* eereco[i + 1:end].nx .-
        #     eereco[i].ny .* eereco[i + 1:end].ny .- eereco[i].nz .* eereco[i + 1:end].nz
        # The problem here will be avoiding allocations for the array outputs, which would easily
        # kill performance
        @inbounds for j in (i + 1):N
            # Always use angular distance for nearest neighbor search
            this_nndist = angular_distance(eereco, i, j)

            # Using these ternary operators is faster than the if-else block
            better_nndist_i = this_nndist < eereco[i].nndist
            eereco.nndist[i] = better_nndist_i ? this_nndist : eereco.nndist[i]
            eereco.nni[i] = better_nndist_i ? j : eereco.nni[i]
            better_nndist_j = this_nndist < eereco[j].nndist
            eereco.nndist[j] = better_nndist_j ? this_nndist : eereco.nndist[j]
            eereco.nni[j] = better_nndist_j ? i : eereco.nni[j]
        end
    end
    # Nearest neighbour dij distance
    for i in 1:N
        if algorithm == JetAlgorithm.Valencia
            eereco.dijdist[i] = @inbounds valencia_distance(eereco, i, eereco[i].nni, R)
        else
            eereco.dijdist[i] = dij_dist(eereco, i, eereco[i].nni, dij_factor, algorithm, R)
        end
    end
    # For the EEKt algorithm, we need to check the beam distance as well
    # (This is structured to only check for EEKt once)
    if algorithm == JetAlgorithm.EEKt
        @inbounds for i in 1:N
            beam_closer = eereco[i].E2p < eereco[i].dijdist
            eereco.dijdist[i] = beam_closer ? eereco[i].E2p : eereco.dijdist[i]
            eereco.nni[i] = beam_closer ? 0 : eereco.nni[i]
        end
    elseif algorithm == JetAlgorithm.Valencia
        @inbounds for i in 1:N
            valencia_beam_dist = valencia_beam_distance(eereco, i, γ, p)
            beam_closer = valencia_beam_dist < eereco[i].dijdist
            eereco.dijdist[i] = beam_closer ? valencia_beam_dist : eereco.dijdist[i]
            eereco.nni[i] = beam_closer ? 0 : eereco.nni[i]
        end
    end
end

# Update the nearest neighbour for jet i, w.r.t. all other active jets
function update_nn_no_cross!(eereco, i, N, algorithm, dij_factor, β = 1.0, γ = 1.0, R = 4.0)
    eereco.nndist[i] = large_distance
    eereco.nni[i] = i
    @inbounds for j in 1:N
        if j != i
            # Always use angular distance for nearest neighbor search
            this_nndist = angular_distance(eereco, i, j)
            better_nndist_i = this_nndist < eereco[i].nndist
            eereco.nndist[i] = better_nndist_i ? this_nndist : eereco.nndist[i]
            eereco.nni[i] = better_nndist_i ? j : eereco.nni[i]
        end
    end
    if algorithm == JetAlgorithm.Valencia
        eereco.dijdist[i] = @inbounds valencia_distance(eereco, i, eereco[i].nni, R)
    else
        eereco.dijdist[i] = dij_dist(eereco, i, eereco[i].nni, dij_factor, algorithm, R)
    end
    if algorithm == JetAlgorithm.EEKt
        beam_close = eereco[i].E2p < eereco[i].dijdist
        eereco.dijdist[i] = beam_close ? eereco[i].E2p : eereco.dijdist[i]
        eereco.nni[i] = beam_close ? 0 : eereco.nni[i]
    elseif algorithm == JetAlgorithm.Valencia
        valencia_beam_dist = valencia_beam_distance(eereco, i, γ, β)
        beam_close = valencia_beam_dist < eereco[i].dijdist
        eereco.dijdist[i] = beam_close ? valencia_beam_dist : eereco.dijdist[i]
        eereco.nni[i] = beam_close ? 0 : eereco.nni[i]
    end
end

function update_nn_cross!(eereco, i, N, algorithm, dij_factor, β = 1.0, γ = 1.0, R = 4.0)
    # Update the nearest neighbour for jet i, w.r.t. all other active jets
    # also doing the cross check for the other jet
    eereco.nndist[i] = large_distance
    eereco.nni[i] = i
    @inbounds for j in 1:N
        if j != i
            # Always use angular distance for nearest neighbor search  
            this_nndist = angular_distance(eereco, i, j)
            better_nndist_i = this_nndist < eereco[i].nndist
            eereco.nndist[i] = better_nndist_i ? this_nndist : eereco.nndist[i]
            eereco.nni[i] = better_nndist_i ? j : eereco.nni[i]
            if this_nndist < eereco[j].nndist
                eereco.nndist[j] = this_nndist
                eereco.nni[j] = i
                # j will not be revisited, so update metric distance here
                if algorithm == JetAlgorithm.Valencia
                    eereco.dijdist[j] = @inbounds valencia_distance(eereco, j, i, R)
                else
                    eereco.dijdist[j] = dij_dist(eereco, j, i, dij_factor, algorithm, R)
                end
                if algorithm == JetAlgorithm.EEKt
                    if eereco[j].E2p < eereco[j].dijdist
                        eereco.dijdist[j] = eereco[j].E2p
                        eereco.nni[j] = 0
                    end
                elseif algorithm == JetAlgorithm.Valencia
                    valencia_beam_dist = valencia_beam_distance(eereco, j, γ, β)
                    if valencia_beam_dist < eereco[j].dijdist
                        eereco.dijdist[j] = valencia_beam_dist
                        eereco.nni[j] = 0
                    end
                end
            end
        end
    end
    if algorithm == JetAlgorithm.Valencia
        eereco.dijdist[i] = @inbounds valencia_distance(eereco, i, eereco[i].nni, R)
    else
        eereco.dijdist[i] = dij_dist(eereco, i, eereco[i].nni, dij_factor, algorithm, R)
    end
    if algorithm == JetAlgorithm.EEKt
        beam_close = eereco[i].E2p < eereco[i].dijdist
        eereco.dijdist[i] = beam_close ? eereco[i].E2p : eereco.dijdist[i]
        eereco.nni[i] = beam_close ? 0 : eereco.nni[i]
    elseif algorithm == JetAlgorithm.Valencia
        valencia_beam_dist = valencia_beam_distance(eereco, i, γ, β)
        beam_close = valencia_beam_dist < eereco[i].dijdist
        eereco.dijdist[i] = beam_close ? valencia_beam_dist : eereco.dijdist[i]
        eereco.nni[i] = beam_close ? 0 : eereco.nni[i]
    end
end

function ee_check_consistency(clusterseq, eereco, N)
    # Check the consistency of the reconstruction state
    for i in 1:N
        if eereco[i].nni > N
            @error "Jet $i has invalid nearest neighbour $(eereco[i].nni)"
        end
        for i in 1:N
            jet = clusterseq.jets[eereco[i].index]
            jet_hist = clusterseq.history[jet._cluster_hist_index]
            if jet_hist.child != Invalid
                @error "Jet $i has invalid child $(jet_hist.child)"
            end
        end
    end
    @debug "Consistency check passed at $msg"
end

function fill_reco_array!(eereco, particles, R2, p)
    for i in eachindex(particles)
        eereco.index[i] = i
        eereco.nni[i] = 0
        eereco.nndist[i] = R2
        # eereco.dijdist[i] = UNDEF # Does not need to be initialised
        eereco.nx[i] = nx(particles[i])
        eereco.ny[i] = ny(particles[i])
        eereco.nz[i] = nz(particles[i])
        eereco.E2p[i] = energy(particles[i])^(2p)
    end
end

@inline function insert_new_jet!(eereco, i, newjet_k, R2, merged_jet, p)
    eereco.index[i] = newjet_k
    eereco.nni[i] = 0
    eereco.nndist[i] = R2
    eereco.nx[i] = nx(merged_jet)
    eereco.ny[i] = ny(merged_jet)
    eereco.nz[i] = nz(merged_jet)
    eereco.E2p[i] = energy(merged_jet)^(2p)
end

"""
    copy_to_slot!(eereco, i, j)

Copy the contents of slot `i` in the `eereco` array to slot `j`.
"""
@inline function copy_to_slot!(eereco, i, j)
    eereco.index[j] = eereco.index[i]
    eereco.nni[j] = eereco.nni[i]
    eereco.nndist[j] = eereco.nndist[i]
    eereco.dijdist[j] = eereco.dijdist[i]
    eereco.nx[j] = eereco.nx[i]
    eereco.ny[j] = eereco.ny[i]
    eereco.nz[j] = eereco.nz[i]
    eereco.E2p[j] = eereco.E2p[i]
end

"""
    ee_genkt_algorithm(particles::AbstractVector{T}; algorithm::JetAlgorithm.Algorithm,
                       p::Union{Real, Nothing} = nothing, R = 4.0, recombine = addjets,
                       preprocess = nothing, γ::Real = 1.0) where {T}

Run an e+e- reconstruction algorithm on a set of initial particles.

# Arguments
- `particles::AbstractVector{T}`: A vector of particles to be clustered.
- `algorithm::JetAlgorithm.Algorithm`: The jet algorithm to use.
- `p::Union{Real, Nothing} = nothing`: The power parameter for the algorithm.
<<<<<<< HEAD
  Must be specified for EEKt algorithm. 
  For Valencia algorithm, this corresponds to the β parameter.
  Other algorithms will ignore this value.
- `R = 4.0`: The jet radius parameter. Not required / ignored for the Durham
  algorithm.
- `recombine`: The recombination scheme to use.
- `preprocess`: Preprocessing function for input particles.
- `γ::Real = 1.0`: The angular exponent parameter for Valencia algorithm. Ignored for other algorithms.
=======
  This is not required for the `Durham` algorithm, but must be specified for the
  `EEKt`` algorithm.
- `R = 4.0`: The jet radius parameter. Not required and ignored for the `Durham`
  algorithm.
- `recombine = addjets`: The recombination scheme to use.
- `preprocess = nothing`: Preprocessing function for input particles.
>>>>>>> eb63e6c1

# Returns
- The result of the jet clustering as a `ClusterSequence` object.

# Notes
This is the public interface to the e+e- jet clustering algorithm. The function
will check for consistency between the algorithm and the power parameter as
needed. It will then prepare the internal EDM particles for the clustering
itself, and call the actual reconstruction method `_ee_genkt_algorithm!`.

<<<<<<< HEAD
If the algorithm is Durham, `R` is nominally set to 4.
If the algorithm is EEkt, power `p` must be specified.
If the algorithm is Valencia, both `p` (β) and `γ` should be specified.
=======
If the algorithm is Durham, `R` is nominally set to 4. If the algorithm is EEkt,
power `p` must also be specified.
>>>>>>> eb63e6c1
"""
function ee_genkt_algorithm(particles::AbstractVector{T}; algorithm::JetAlgorithm.Algorithm,
                            p::Union{Real, Nothing} = nothing, R = 4.0, recombine = addjets,
                            preprocess = nothing, γ::Real = 1.0, β::Union{Real, Nothing} = nothing) where {T}

    # For Valencia, if β is provided, overwrite p
    if algorithm == JetAlgorithm.Valencia && β !== nothing
        p = β
    end

    # Check for consistency algorithm power
    p = get_algorithm_power(p = p, algorithm = algorithm)

    # Integer p if possible, i.e. if not running Valencia
    if algorithm != JetAlgorithm.Valencia
        p = (round(p) == p) ? Int(p) : p
    end

    # For the Durham algorithm, p=1 and R is not used, but nominally set to 4
    if algorithm == JetAlgorithm.Durham
        R = 4.0
    end

    if isnothing(preprocess)
        if T == EEJet
            # If we don't have a preprocessor, we just need to copy to our own
            # EEJet objects
            recombination_particles = copy(particles)
            sizehint!(recombination_particles, length(particles) * 2)
        else
            # We assume a constructor for EEJet that can ingest the appropriate
            # type of particle
            recombination_particles = EEJet[]
            sizehint!(recombination_particles, length(particles) * 2)
            for (i, particle) in enumerate(particles)
                push!(recombination_particles, EEJet(particle; cluster_hist_index = i))
            end
        end
    else
        # We have a preprocessor function that we need to call to modify the
        # input particles
        recombination_particles = EEJet[]
        sizehint!(recombination_particles, length(particles) * 2)
        for (i, particle) in enumerate(particles)
            push!(recombination_particles,
                  preprocess(particle, EEJet; cluster_hist_index = i))
        end
    end

    # Now call the actual reconstruction method, tuned for our internal EDM
<<<<<<< HEAD
    _ee_genkt_algorithm(particles = recombination_particles, p = p, R = R,
                        algorithm = algorithm,
                        recombine = recombine, γ = γ)
=======
    _ee_genkt_algorithm!(recombination_particles; p = p, R = R,
                         algorithm = algorithm,
                         recombine = recombine)
>>>>>>> eb63e6c1
end

"""
    _ee_genkt_algorithm!(particles::AbstractVector{EEJet};
                        algorithm::JetAlgorithm.Algorithm, p::Real, R = 4.0,
                        recombine = addjets, γ::Real = 1.0)

This function is the internal implementation of the e+e- jet clustering
algorithm. It takes a vector of `EEJet` `particles` representing the input
particles and reconstructs jets based on the specified parameters.

Users of the package should use the `ee_genkt_algorithm` function as their
entry point to this jet reconstruction.

# Arguments
- `particles::AbstractVector{EEJet}`: A vector of `EEJet` particles used
  as input for jet reconstruction. This vector must supply the correct
  `cluster_hist_index` values and will be *mutated* as part of the returned
  `ClusterSequence`.
- `algorithm::JetAlgorithm.Algorithm`: The jet reconstruction algorithm to use.
- `p::Real`: The power to which the transverse momentum (`pt`) of each particle
  is raised.
- `R = 4.0`: The jet radius parameter.
- `recombine = addjets`: The recombination function used to merge two jets.

# Returns
- `clusterseq`: The resulting `ClusterSequence` object representing the
  reconstructed jets.
"""
<<<<<<< HEAD
function _ee_genkt_algorithm(; particles::AbstractVector{EEJet},
                             algorithm::JetAlgorithm.Algorithm, p::Real, R = 4.0,
                             recombine = addjets, γ::Real = 1.0, beta::Union{Real, Nothing} = nothing)
=======
function _ee_genkt_algorithm!(particles::AbstractVector{EEJet};
                              algorithm::JetAlgorithm.Algorithm, p::Real, R::Real = 4.0,
                              recombine = addjets)
>>>>>>> eb63e6c1
    # Bounds
    N::Int = length(particles)

    R2 = R^2
    if algorithm == JetAlgorithm.Valencia && beta !== nothing
        p = beta
    end

    # Constant factor for the dij metric and the beam distance function
    if algorithm == JetAlgorithm.Durham
        dij_factor = 2.0
    elseif algorithm == JetAlgorithm.EEKt
        if R < π
            dij_factor = 1 / (1 - cos(R))
        else
            dij_factor = 1 / (3 + cos(R))
        end
    elseif algorithm == JetAlgorithm.Valencia
        dij_factor = 1.0  # Valencia distance function contains complete formula with /R² division
    else
        throw(ArgumentError("Algorithm $algorithm not supported for e+e-"))
    end

    # For optimised reconstruction generate an SoA containing the necessary
    # jet information and populate it accordingly
    # We need N slots for this array
    eereco = StructArray{EERecoJet}(undef, N)
    
    fill_reco_array!(eereco, particles, R2, p)

    # Setup the initial history and get the total energy
    history, Qtot = initial_history(particles)

    clusterseq = ClusterSequence(algorithm, p, R, RecoStrategy.N2Plain, particles, history,
                                 Qtot)

    # Run over initial pairs of jets to find nearest neighbours
    get_angular_nearest_neighbours!(eereco, algorithm, dij_factor, p, γ, R)

    # Only for debugging purposes...
    # ee_check_consistency(clusterseq, clusterseq_index, N, nndist, nndij, nni, "Start")

    # Now we can start the main loop
    iter = 0
    while N != 0
        iter += 1

        dij_min, ijetA = fast_findmin(eereco.dijdist, N)
        ijetB = eereco[ijetA].nni

        # Now we check if there is a "beam" merge possibility
        if ijetB == 0
            # We have an EEKt beam merge
            ijetB = ijetA
            add_step_to_history!(clusterseq,
                                 clusterseq.jets[eereco[ijetA].index]._cluster_hist_index,
                                 BeamJet, Invalid, dij_min)
        elseif N == 1
            # We have a single jet left
            ijetB = ijetA
            add_step_to_history!(clusterseq,
                                 clusterseq.jets[eereco[ijetA].index]._cluster_hist_index,
                                 BeamJet, Invalid, dij_min)
        else
            # Jet-jet merge
            if ijetB < ijetA
                ijetA, ijetB = ijetB, ijetA
            end

            # Resolve the jet indexes to access the actual jets
            jetA = clusterseq.jets[eereco[ijetA].index]
            jetB = clusterseq.jets[eereco[ijetB].index]

            # Recombine jetA and jetB into the next jet
            merged_jet = recombine(jetA, jetB;
                                   cluster_hist_index = length(clusterseq.history) + 1)

            # Now add the jet to the sequence, and update the history
            push!(clusterseq.jets, merged_jet)
            newjet_k = length(clusterseq.jets)
            add_step_to_history!(clusterseq,
                                 minmax(cluster_hist_index(jetA),
                                        cluster_hist_index(jetB))...,
                                 newjet_k, dij_min)

            # Update the compact arrays, reusing the JetA slot
            if algorithm == JetAlgorithm.Valencia
                insert_new_jet!(eereco, ijetA, newjet_k, R2, merged_jet, p)  # Use p (β) for Valencia energy powers
            else
                insert_new_jet!(eereco, ijetA, newjet_k, R2, merged_jet, p)  # Use p for other algorithms
            end
        end

        # Squash step - copy the final jet's compact data into the jetB slot
        # unless we are at the end of the array, in which case do nothing
        if ijetB != N
            copy_to_slot!(eereco, N, ijetB)
        end

        # Now number of active jets is decreased by one
        N -= 1

        # Update nearest neighbours step
        for i in 1:N
            # First, if any jet's NN was the old index N, it's now ijetB
            if (ijetB != N + 1) && (eereco[i].nni == N + 1)
                eereco.nni[i] = ijetB
            else
                # Otherwise, if the jet had ijetA or ijetB as their NN, we need to update them
                # plus "belt and braces" check for an invalid NN (>N)
                if (eereco[i].nni == ijetA) || (eereco[i].nni == ijetB) ||
                   (eereco[i].nni > N)
                    update_nn_no_cross!(eereco, i, N, algorithm, dij_factor, p, γ, R)
                end
            end
        end

        # Finally, we need to update the nearest neighbours for the new jet, checking both ways
        # (But only if there was a new jet!)
        if ijetA != ijetB
            update_nn_cross!(eereco, ijetA, N, algorithm, dij_factor, p, γ, R)
        end

        # Only for debugging purposes...
        # ee_check_consistency(clusterseq, eereco, N)
    end

    # Return the final cluster sequence structure
    clusterseq
end<|MERGE_RESOLUTION|>--- conflicted
+++ resolved
@@ -306,7 +306,6 @@
 - `particles::AbstractVector{T}`: A vector of particles to be clustered.
 - `algorithm::JetAlgorithm.Algorithm`: The jet algorithm to use.
 - `p::Union{Real, Nothing} = nothing`: The power parameter for the algorithm.
-<<<<<<< HEAD
   Must be specified for EEKt algorithm. 
   For Valencia algorithm, this corresponds to the β parameter.
   Other algorithms will ignore this value.
@@ -315,14 +314,6 @@
 - `recombine`: The recombination scheme to use.
 - `preprocess`: Preprocessing function for input particles.
 - `γ::Real = 1.0`: The angular exponent parameter for Valencia algorithm. Ignored for other algorithms.
-=======
-  This is not required for the `Durham` algorithm, but must be specified for the
-  `EEKt`` algorithm.
-- `R = 4.0`: The jet radius parameter. Not required and ignored for the `Durham`
-  algorithm.
-- `recombine = addjets`: The recombination scheme to use.
-- `preprocess = nothing`: Preprocessing function for input particles.
->>>>>>> eb63e6c1
 
 # Returns
 - The result of the jet clustering as a `ClusterSequence` object.
@@ -333,14 +324,9 @@
 needed. It will then prepare the internal EDM particles for the clustering
 itself, and call the actual reconstruction method `_ee_genkt_algorithm!`.
 
-<<<<<<< HEAD
 If the algorithm is Durham, `R` is nominally set to 4.
 If the algorithm is EEkt, power `p` must be specified.
 If the algorithm is Valencia, both `p` (β) and `γ` should be specified.
-=======
-If the algorithm is Durham, `R` is nominally set to 4. If the algorithm is EEkt,
-power `p` must also be specified.
->>>>>>> eb63e6c1
 """
 function ee_genkt_algorithm(particles::AbstractVector{T}; algorithm::JetAlgorithm.Algorithm,
                             p::Union{Real, Nothing} = nothing, R = 4.0, recombine = addjets,
@@ -391,15 +377,7 @@
     end
 
     # Now call the actual reconstruction method, tuned for our internal EDM
-<<<<<<< HEAD
-    _ee_genkt_algorithm(particles = recombination_particles, p = p, R = R,
-                        algorithm = algorithm,
-                        recombine = recombine, γ = γ)
-=======
-    _ee_genkt_algorithm!(recombination_particles; p = p, R = R,
-                         algorithm = algorithm,
-                         recombine = recombine)
->>>>>>> eb63e6c1
+    _ee_genkt_algorithm!(recombination_particles, algorithm, p, R, recombine, γ)
 end
 
 """
@@ -429,15 +407,9 @@
 - `clusterseq`: The resulting `ClusterSequence` object representing the
   reconstructed jets.
 """
-<<<<<<< HEAD
-function _ee_genkt_algorithm(; particles::AbstractVector{EEJet},
+function _ee_genkt_algorithm!(particles::AbstractVector{EEJet},
                              algorithm::JetAlgorithm.Algorithm, p::Real, R = 4.0,
                              recombine = addjets, γ::Real = 1.0, beta::Union{Real, Nothing} = nothing)
-=======
-function _ee_genkt_algorithm!(particles::AbstractVector{EEJet};
-                              algorithm::JetAlgorithm.Algorithm, p::Real, R::Real = 4.0,
-                              recombine = addjets)
->>>>>>> eb63e6c1
     # Bounds
     N::Int = length(particles)
 
