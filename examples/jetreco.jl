#! /usr/bin/env julia
"""
Simple example of a jet reconstruction code that reads in a text HepMC3 file
and performs standard jet reconstruction on the final state particles.
"""

using ArgParse
using Profile
using Logging
using JSON

using LorentzVectorHEP
using JetReconstruction

# Parsing for algorithm and strategy enums
include(joinpath(@__DIR__, "parse-options.jl"))

"""
Top level call function for demonstrating the use of jet reconstruction

This uses the "jet_reconstruct" wrapper, so algorithm switching
happens inside the JetReconstruction package itself.

Final jets can be serialised if the "dump" option is given
"""
function jet_process(events::Vector{Vector{T}};
                     algorithm::JetAlgorithm.Algorithm,
                     distance::Real = 0.4,
                     p::Union{Real, Nothing} = nothing,
                     ptmin::Real = 5.0,
                     dcut = nothing,
                     njets = nothing,
                     strategy::RecoStrategy.Strategy,
                     dump::Union{String, Nothing} = nothing) where {T <:
                                                                    JetReconstruction.FourMomentum}

<<<<<<< HEAD
    # Set consistent algorithm and power
    (p,
    algorithm) = JetReconstruction.get_algorithm_power_consistency(p = p,
                                                                   algorithm = algorithm)
=======
    # Set consistent algorithm power
    p = JetReconstruction.get_algorithm_power(p = p, algorithm = algorithm)
>>>>>>> 28a3e0da
    @info "Jet reconstruction will use $(algorithm) with power $(p)"

    # A friendly label for the algorithm and final jet selection
    if !isnothing(njets)
        @info "Will produce exclusive jets with n_jets = $(njets)"
    elseif !isnothing(dcut)
        @info "Will produce exclusive jets with dcut = $(dcut)"
    else
        @info "Will produce inclusive jets with ptmin = $(ptmin)"
    end

    # Now run over each event
    for (ievt, event) in enumerate(events)
        # Run the jet reconstruction
        cluster_seq = jet_reconstruct(event, R = distance, p = p, algorithm = algorithm,
                                      strategy = strategy)
        # Now select jets, with inclusive or exclusive parameters
        if !isnothing(njets)
            finaljets = exclusive_jets(cluster_seq; njets = njets)
        elseif !isnothing(dcut)
            finaljets = exclusive_jets(cluster_seq; dcut = dcut)
        else
            finaljets = inclusive_jets(cluster_seq; ptmin = ptmin)
        end
        @info begin
            jet_output = "Event $(ievt)\n"
            sort!(finaljets, by = x -> pt(x), rev = true)
            for (ijet, jet) in enumerate(finaljets)
                jet_output *= " $(ijet) - $(jet)\n"
            end
            "$(jet_output)"
        end
        if !isnothing(dump)
            push!(jet_collection, FinalJets(ievt, finaljets))
        end
    end

    if !isnothing(dump)
        open(dump, "w") do io
            JSON.print(io, jet_collection, 2)
        end
    end
end

function parse_command_line(args)
    s = ArgParseSettings(autofix_names = true)
    @add_arg_table! s begin
        "--maxevents", "-n"
        help = "Maximum number of events to read. -1 to read all events from the  file."
        arg_type = Int
        default = -1

        "--skip", "-s"
        help = "Number of events to skip at beginning of the file."
        arg_type = Int
        default = 0

        "--ptmin"
        help = "Minimum p_t for final inclusive jets (energy unit is the same as the input clusters, usually GeV)"
        arg_type = Float64
        default = 5.0

        "--exclusive-dcut"
        help = "Return all exclusive jets where further merging would have d>d_cut"
        arg_type = Float64

        "--exclusive-njets"
        help = "Return all exclusive jets once clusterisation has produced n jets"
        arg_type = Int

        "--distance", "-R"
        help = "Distance parameter for jet merging"
        arg_type = Float64
        default = 0.4

        "--algorithm", "-A"
        help = """Algorithm to use for jet reconstruction: $(join(JetReconstruction.AllJetRecoAlgorithms, ", "))"""
        arg_type = JetAlgorithm.Algorithm

        "--power", "-p"
        help = """Power value for jet reconstruction"""
        arg_type = Float64

        "--strategy", "-S"
        help = """Strategy for the algorithm, valid values: $(join(JetReconstruction.AllJetRecoStrategies, ", "))"""
        arg_type = RecoStrategy.Strategy
        default = RecoStrategy.Best

        "--dump"
        help = "Write list of reconstructed jets to a JSON formatted file"

        "file"
        help = "HepMC3 event file in HepMC3 to read."
        required = true
    end
    return parse_args(args, s; as_symbols = true)
end

function main()
    args = parse_command_line(ARGS)
    logger = ConsoleLogger(stdout, Logging.Info)
    global_logger(logger)
    # Try to read events into the correct type!
    if JetReconstruction.is_ee(args[:algorithm])
        jet_type = EEJet
    else
        jet_type = PseudoJet
    end
    events::Vector{Vector{jet_type}} = read_final_state_particles(args[:file],
                                                                  maxevents = args[:maxevents],
                                                                  skipevents = args[:skip],
                                                                  T = jet_type)
    if isnothing(args[:algorithm]) && isnothing(args[:power])
        @warn "Neither algorithm nor power specified, defaulting to AntiKt"
        args[:algorithm] = JetAlgorithm.AntiKt
    end
    jet_process(events, distance = args[:distance], algorithm = args[:algorithm],
                p = args[:power],
                strategy = args[:strategy],
                ptmin = args[:ptmin], dcut = args[:exclusive_dcut],
                njets = args[:exclusive_njets],
                dump = args[:dump])
    nothing
end

main()<|MERGE_RESOLUTION|>--- conflicted
+++ resolved
@@ -34,15 +34,8 @@
                      dump::Union{String, Nothing} = nothing) where {T <:
                                                                     JetReconstruction.FourMomentum}
 
-<<<<<<< HEAD
-    # Set consistent algorithm and power
-    (p,
-    algorithm) = JetReconstruction.get_algorithm_power_consistency(p = p,
-                                                                   algorithm = algorithm)
-=======
     # Set consistent algorithm power
     p = JetReconstruction.get_algorithm_power(p = p, algorithm = algorithm)
->>>>>>> 28a3e0da
     @info "Jet reconstruction will use $(algorithm) with power $(p)"
 
     # A friendly label for the algorithm and final jet selection
