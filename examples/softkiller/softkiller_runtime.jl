_ = """
run it with
julia --project=examples examples/softk.jl  --maxevents=100 --grid-size=0.4  --algorithm=Kt/
    --pileup-file=test/data/sk_example_PU.hepmc --hard-file=test/data/sk_example_HS.hepmc 
----------------------------------------------------------------------
"""

_ = """
A simple example of SoftKiller that reads from two HepMC3 files 
and displays plots of clustering without SoftKiller and with SoftKiller 
"""
using ArgParse
using Profile
using Logging
using JSON

using LorentzVectorHEP
using JetReconstruction
using Profile

include(joinpath(@__DIR__, "..", "parse-options.jl"))

function parse_command_line(args)
    s = ArgParseSettings(autofix_names = true)
    @add_arg_table! s begin
        "--maxevents", "-n"
        help = "Maximum number of events to read. -1 to read all events from the  file."
        arg_type = Int
        default = -1

        "--skip", "-s"
        help = "Number of events to skip at beginning of the file."
        arg_type = Int
        default = 0

        "--ptmin"
        help = "Minimum p_t for final inclusive jets (energy unit is the same as the input clusters, usually GeV)"
        arg_type = Float64
        default = 5.0

        "--exclusive-dcut"
        help = "Return all exclusive jets where further merging would have d>d_cut"
        arg_type = Float64

        "--exclusive-njets"
        help = "Return all exclusive jets once clusterisation has produced n jets"
        arg_type = Int

        "--distance", "-R"
        help = "Distance parameter for jet merging"
        arg_type = Float64
        default = 0.4

        "--algorithm", "-A"
        help = """Algorithm to use for jet reconstruction: $(join(JetReconstruction.AllJetRecoAlgorithms, ", "))"""
        arg_type = JetAlgorithm.Algorithm

        "--power", "-p"
        help = """Power value for jet reconstruction"""
        arg_type = Float64

        "--strategy", "-S"
        help = """Strategy for the algorithm, valid values: $(join(JetReconstruction.AllJetRecoStrategies, ", "))"""
        arg_type = RecoStrategy.Strategy
        default = RecoStrategy.Best

        "--dump"
        help = "Write list of reconstructed jets to a JSON formatted file"

        "--grid-size"
        help = "Size of Rectangular grid"
        arg_type = Float64
        default = 0.4

        "--hard-file"
        help = "HepMC3 event file in HepMC3 to read."
        required = true

        "--pileup-file"
        help = "HepMC3 event file in HepMC3 to read."
        required = true
    end
    return parse_args(args, s; as_symbols = true)
end

function process_event(event::Vector{PseudoJet}, args::Dict{Symbol, Any},
                       rapmax::Float64)
    event = select_ABS_RAP_max(event, rapmax)

    distance = args[:distance]
    algorithm = args[:algorithm]
    p = args[:power]
    strategy = args[:strategy]

    # Clustering of the given vector of PseudoJets 
    cluster_seq_pu = jet_reconstruct(event,
                                     R = distance, p = p, algorithm = algorithm,
                                     strategy = strategy)

    finaljets_pu_lorv = inclusive_jets(cluster_seq_pu, ptmin = 25.0)
    return finaljets_pu_lorv
end

function main()
    args = parse_command_line(ARGS)
    logger = ConsoleLogger(stdout, Logging.Info)
    global_logger(logger)

    if JetReconstruction.is_ee(args[:algorithm])
        jet_type = EEjet
    else
        jet_type = PseudoJet
    end
    @assert jet_type==PseudoJet "SoftKiller only supports PseudoJet"

    events = Vector{PseudoJet}[]

    # Reading from input files 
    events = read_final_state_particles(args[:pileup_file],
                                        maxevents = args[:maxevents],
                                        skipevents = args[:skip],
                                        T = jet_type)

    h_events = read_final_state_particles(args[:hard_file],
                                          maxevents = args[:maxevents],
                                          skipevents = args[:skip],
                                          T = jet_type)

    # Setting dimensions for Softkiller                                   
    rapmax = 5.0
    grid_size = args[:grid_size]
    soft_killer = SoftKiller(rapmax, grid_size)

    algorithm = args[:algorithm]
    p = args[:power]

    (p, algorithm) = JetReconstruction.get_algorithm_power_consistency(p = p,
                                                                       algorithm = algorithm)
    @info "Jet reconstruction will use $(algorithm) with power $(p)"

    # This is a vector of PseudoJets that contains hard event and pileup 
    # but it will get clustered after SoftKiller was applied 
    all_jets_sk = PseudoJet[]
    for event in events
        for pseudo_jet in event
            push!(all_jets_sk, pseudo_jet)
        end
    end

    for pseudo_jet in h_events[2]
        push!(all_jets_sk, pseudo_jet)
    end

    pt_threshold = 0.00
    # Applying SoftKiller to a non-clustered vector of PseudoJets 
<<<<<<< HEAD
    
    @time softkiller!(soft_killer, all_jets_sk)
    
end

main()

=======
    reduced_event, pt_threshold = softkiller!(soft_killer, all_jets_sk)
end

@time main()
>>>>>>> c498b380
<|MERGE_RESOLUTION|>--- conflicted
+++ resolved
@@ -153,17 +153,7 @@
 
     pt_threshold = 0.00
     # Applying SoftKiller to a non-clustered vector of PseudoJets 
-<<<<<<< HEAD
-    
-    @time softkiller!(soft_killer, all_jets_sk)
-    
-end
-
-main()
-
-=======
     reduced_event, pt_threshold = softkiller!(soft_killer, all_jets_sk)
 end
 
-@time main()
->>>>>>> c498b380
+@time main()